--- conflicted
+++ resolved
@@ -4,11 +4,7 @@
     "Name":"SpotifyPremium",
     "Description":"Spotify Premium for Flow Launcher",
     "Author":"Frank W. (@fow5040)",
-<<<<<<< HEAD
-    "Version":"0.9.5",
-=======
-    "Version":"1.0.1",
->>>>>>> 9e5c6dd3
+    "Version":"1.1.0",
     "Language":"csharp",
     "Website":"https://github.com/fow5040/Wox.Plugin.SpotifyPremium",
     "IcoPath":"icon.png",
